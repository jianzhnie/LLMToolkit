--- conflicted
+++ resolved
@@ -1,174 +1,182 @@
 import random
+from typing import Tuple
 
 import torch
 import torch.nn as nn
+import torch.nn.functional as F
+from torch import Tensor
 
 
-class RNNEncoder(nn.Module):
-    def __init__(self, vocab_size, embeb_dim, hidden_size, num_layers,
-                 dropout):
+class Encoder(nn.Module):
+    def __init__(self, input_dim: int, emb_dim: int, enc_hid_dim: int,
+                 dec_hid_dim: int, dropout: float):
         super().__init__()
 
-        self.hidden_size = hidden_size
-        self.num_layers = num_layers
+        self.input_dim = input_dim
+        self.emb_dim = emb_dim
+        self.enc_hid_dim = enc_hid_dim
+        self.dec_hid_dim = dec_hid_dim
+        self.dropout = dropout
 
-        self.embedding = nn.Embedding(vocab_size, embeb_dim)
+        self.embedding = nn.Embedding(input_dim, emb_dim)
 
-        self.rnn = nn.LSTM(input_size=embeb_dim,
-                           hidden_size=hidden_size,
-                           num_layers=num_layers,
-                           dropout=dropout if num_layers > 1 else 0.)
+        self.rnn = nn.GRU(emb_dim, enc_hid_dim, bidirectional=True)
+
+        self.fc = nn.Linear(enc_hid_dim * 2, dec_hid_dim)
 
         self.dropout = nn.Dropout(dropout)
 
-<<<<<<< HEAD
     def forward(self, src: Tensor) -> Tuple[Tensor]:
         # src = [src len, batch size]
         embedded = self.dropout(self.embedding(src))
         # embedded = [src_len, batch size, emb dim]
 
-        # outputs = [src_len, batch size, hid_dim * n_directions]
+        # outputs = [src_len, batch size,git hid_dim * n_directions]
         # hidden = [n_layers * n_directions, batch_size, hid_dim]
 
         outputs, hidden = self.rnn(embedded)
-=======
-    def forward(self, src):
 
-        # src = [src len, batch size]
-        embedded = self.dropout(self.embedding(src))
-        # embedded = [src len, batch size, emb dim]
-        outputs, (hidden, cell) = self.rnn(embedded)
-        # outputs = [src len, batch size, hid dim * n directions]
-        # hidden = [n layers * n directions, batch size, hid dim]
-        # cell = [n layers * n directions, batch size, hid dim]
+        hidden = torch.tanh(
+            self.fc(torch.cat((hidden[-2, :, :], hidden[-1, :, :]), dim=1)))
 
-        # outputs are always from the top hidden layer
-        return outputs, (hidden, cell)
+        return outputs, hidden
 
 
-class RNNDecoder(nn.Module):
-    def __init__(self,
-                 vocab_size,
-                 embed_dim,
-                 hidden_size,
-                 num_layers,
-                 dropout=0.):
+class Attention(nn.Module):
+    def __init__(self, enc_hid_dim: int, dec_hid_dim: int, attn_dim: int):
         super().__init__()
 
-        self.vocab_size = vocab_size
-        self.hidden_size = hidden_size
-        self.num_layers = num_layers
->>>>>>> fb7554c5
+        self.enc_hid_dim = enc_hid_dim
+        self.dec_hid_dim = dec_hid_dim
 
-        self.embedding = nn.Embedding(vocab_size, embed_dim)
+        self.attn_in = (enc_hid_dim * 2) + dec_hid_dim
 
-        self.rnn = nn.LSTM(embed_dim,
-                           hidden_size,
-                           num_layers,
-                           dropout=dropout if num_layers > 1 else 0.)
+        self.attn = nn.Linear(self.attn_in, attn_dim)
 
-        self.fc_out = nn.Linear(hidden_size, vocab_size)
+    def forward(self, decoder_hidden: Tensor,
+                encoder_outputs: Tensor) -> Tensor:
+        """
+        decoder_hidden: batch_size * embed_dim
+        encoder_outputs: seq_len * batch_size * embed_dim
+        """
+        src_len = encoder_outputs.shape[0]
+
+        # repeated_decoder_hidden: batch_size * seq_len * embed_dim
+        repeated_decoder_hidden = decoder_hidden.unsqueeze(1).repeat(
+            1, src_len, 1)
+        # encoder_outputs:  batch_size *seq_len * embed_dim
+        encoder_outputs = encoder_outputs.permute(1, 0, 2)
+        # output: batch_size *seq_len * (embed_dim_1 +  embed_dim_2)
+        output = torch.cat((repeated_decoder_hidden, encoder_outputs), dim=2)
+        # batch_size *seq_len * attn_dim
+        output = self.attn(output)
+        energy = torch.tanh(output)
+        # attention: batch_size *seq_len
+        attention = torch.sum(energy, dim=2)
+        return F.softmax(attention, dim=1)
+
+
+class Decoder(nn.Module):
+    def __init__(self, output_dim: int, emb_dim: int, enc_hid_dim: int,
+                 dec_hid_dim: int, dropout: int, attention: nn.Module):
+        super().__init__()
+
+        self.emb_dim = emb_dim
+        self.enc_hid_dim = enc_hid_dim
+        self.dec_hid_dim = dec_hid_dim
+        self.output_dim = output_dim
+        self.dropout = dropout
+        self.attention = attention
+
+        self.embedding = nn.Embedding(output_dim, emb_dim)
+
+        self.rnn = nn.GRU((enc_hid_dim * 2) + emb_dim, dec_hid_dim)
+
+        self.out = nn.Linear(self.attention.attn_in + emb_dim, output_dim)
 
         self.dropout = nn.Dropout(dropout)
 
-    def forward(self, input, hidden, cell):
+    def _weighted_encoder_rep(self, decoder_hidden: Tensor,
+                              encoder_outputs: Tensor) -> Tensor:
+        # attn: batch_size * seq_len
+        attn = self.attention(decoder_hidden, encoder_outputs)
 
-        # input = [batch size]
-        # hidden = [n layers * n directions, batch size, hid dim]
-        # cell = [n layers * n directions, batch size, hid dim]
+        attn = attn.unsqueeze(1)
 
-        # n directions in the decoder will both always be 1, therefore:
-        # hidden = [n layers, batch size, hid dim]
-        # context = [n layers, batch size, hid dim]
+        # encoder_outputs: seq_len * batch_size * embed_dim
+        #              ==> batch_size * seq_len * embed_dim
+        encoder_outputs = encoder_outputs.permute(1, 0, 2)
+
+        # weighted_encoder_rep: batch_size * seq_len * embed_dim
+        #                 ===> seq_len * batch_size * embed_dim
+        weighted_encoder_rep = torch.bmm(attn, encoder_outputs)
+        weighted_encoder_rep = weighted_encoder_rep.permute(1, 0, 2)
+        return weighted_encoder_rep
+
+    def forward(self, input: Tensor, decoder_hidden: Tensor,
+                encoder_outputs: Tensor) -> Tuple[Tensor]:
 
         input = input.unsqueeze(0)
-
-        # input = [1, batch size]
-
+        # batch_size * seq_len * embed_dim
         embedded = self.dropout(self.embedding(input))
 
-        # embedded = [1, batch size, emb dim]
+        # seq_len * batch_size * embed_dim
+        weighted_encoder_rep = self._weighted_encoder_rep(
+            decoder_hidden, encoder_outputs)
 
-        output, (hidden, cell) = self.rnn(embedded, (hidden, cell))
+        # seq_len * batch_size * (embed_dim1 + embed_dim2)
+        rnn_input = torch.cat((embedded, weighted_encoder_rep), dim=2)
 
-        # output = [seq len, batch size, hid dim * n directions]
-        # hidden = [n layers * n directions, batch size, hid dim]
-        # cell = [n layers * n directions, batch size, hid dim]
+        output, decoder_hidden = self.rnn(rnn_input,
+                                          decoder_hidden.unsqueeze(0))
 
-        # seq len and n directions will always be 1 in the decoder, therefore:
-        # output = [1, batch size, hid dim]
-        # hidden = [n layers, batch size, hid dim]
-        # cell = [n layers, batch size, hid dim]
+        embedded = embedded.squeeze(0)
+        output = output.squeeze(0)
+        weighted_encoder_rep = weighted_encoder_rep.squeeze(0)
 
-        prediction = self.fc_out(output.squeeze(0))
+        output = self.out(
+            torch.cat((output, weighted_encoder_rep, embedded), dim=1))
 
-        # prediction = [batch size, output dim]
-
-        return prediction, (hidden, cell)
+        return output, decoder_hidden.squeeze(0)
 
 
-class RNNSeq2Seq(nn.Module):
-    def __init__(self,
-                 src_vocab_size,
-                 trg_vocab_size,
-                 embed_dim,
-                 hidden_size,
-                 num_layers,
-                 dropout=0.,
-                 device='cpu'):
+class Seq2Seq(nn.Module):
+    def __init__(self, encoder: nn.Module, decoder: nn.Module,
+                 device: torch.device):
         super().__init__()
 
-        self.src_vocab_size = src_vocab_size
-        self.trg_vocab_size = trg_vocab_size
+        self.encoder = encoder
+        self.decoder = decoder
+        self.device = device
 
-        self.hidden_size = hidden_size
-        self.num_layers = num_layers
-        self.device = device
-        self.init_weights()
+    def forward(self,
+                src: Tensor,
+                trg: Tensor,
+                teacher_forcing_ratio: float = 0.5) -> Tensor:
+        """
+        src: seq_len * batch_size
+        trg: seq_len * batch_size
+        """
+        batch_size = src.shape[1]
+        max_len = trg.shape[0]
+        trg_vocab_size = self.decoder.output_dim
 
-        self.encoder = RNNEncoder(src_vocab_size, embed_dim, hidden_size,
-                                  num_layers, dropout)
-        self.decoder = RNNDecoder(trg_vocab_size, embed_dim, hidden_size,
-                                  num_layers, dropout)
+        outputs = torch.zeros(max_len, batch_size,
+                              trg_vocab_size).to(self.device)
 
-    def forward(self, src, trg, teacher_forcing_ratio=0.5):
+        # encoder_outputs: seq_len * batch_size * embed_dim
+        # hidden:  batch_size * embed_dim
+        encoder_outputs, hidden = self.encoder(src)
 
-        # src = [src len, batch size]
-        # trg = [trg len, batch size]
-        # teacher_forcing_ratio is probability to use teacher forcing
-        # e.g. if teacher_forcing_ratio is 0.75 we use ground-truth inputs 75% of the time
+        # first input to the decoder is the <sos> token
+        output = trg[0, :]
 
-        batch_size = trg.shape[1]
-        trg_len = trg.shape[0]
-
-        # tensor to store decoder outputs
-        outputs = torch.zeros(trg_len, batch_size,
-                              self.trg_vocab_size).to(self.device)
-
-        # last hidden state of the encoder is used as the initial hidden state of the decoder
-        encoder_output, (hidden, cell) = self.encoder(src)
-
-        # first input to the decoder is the <sos> tokens
-        input = trg[0, :]
-
-        for t in range(1, trg_len):
-
-            # insert input token embedding, previous hidden and previous cell states
-            # receive output tensor (predictions) and new hidden and cell states
-            output, (hidden, cell) = self.decoder(input, hidden, cell)
-
-            # place predictions in a tensor holding predictions for each token
+        for t in range(1, max_len):
+            output, hidden = self.decoder(output, hidden, encoder_outputs)
             outputs[t] = output
-
-            # decide if we are going to use teacher forcing or not
             teacher_force = random.random() < teacher_forcing_ratio
-
-            # get the highest predicted token from our predictions
-            top1 = output.argmax(1)
-
-            # if teacher forcing, use actual next token as next input
-            # if not, use predicted token
-            input = trg[t] if teacher_force else top1
+            top1 = output.max(1)[1]
+            output = (trg[t] if teacher_force else top1)
 
         return outputs
 
